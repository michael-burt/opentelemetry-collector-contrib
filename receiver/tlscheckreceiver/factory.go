--- conflicted
+++ resolved
@@ -48,13 +48,8 @@
 		return nil, errConfigNotTLSCheck
 	}
 
-<<<<<<< HEAD
 	mp := newScraper(tlsCheckConfig, settings, getConnectionState)
-	s, err := scraperhelper.NewScraper(metadata.Type, mp.scrape)
-=======
-	mp := newScraper(tlsCheckConfig, settings)
 	s, err := scraperhelper.NewScraperWithoutType(mp.scrape)
->>>>>>> 75ceb559
 	if err != nil {
 		return nil, err
 	}
